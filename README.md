--- conflicted
+++ resolved
@@ -1,140 +1,136 @@
-# 😎 Bensemble: Bayesian Multimodeling Project
-
-[![Python](https://img.shields.io/badge/python-3.10%20%7C%203.11-blue.svg)](https://www.python.org/)
-[![License](https://img.shields.io/badge/license-MIT-green.svg)](LICENSE)
-[![Coverage](https://img.shields.io/badge/coverage-98%25-brightgreen.svg)](tests/)
-[![Documentation](https://img.shields.io/badge/docs-online-blue)](https://intsystems.github.io/bensemble/)
-
-**Bensemble** is a comprehensive comparative study and a production-ready library for Bayesian Deep Learning. It integrates state-of-the-art methods for neural network ensembling and uncertainty quantification under a unified PyTorch interface.
-
----
-
-##  Key Resources
-
-| Resource | Description |
-| :--- | :--- |
-| 📘 **[Documentation](https://intsystems.github.io/bensemble/)** | Full API reference and user guides. |
-| 📝 **[Tech Report](https://github.com/intsystems/bensemble/blob/master/paper/techreport_draft/bensemble_tech_report.pdf)** | In-depth technical details and theoretical background. |
-| ✍️ **[Blog Post](https://mikhmed-nabiev.github.io/bayesian-multimodelling.html)** | Summary of the project and motivation. |
-| 📊 **[Benchmarks](https://github.com/intsystems/bensemble/blob/master/notebooks/benchmark.ipynb)** | Comparison of methods on standard datasets. |
-
----
-
-## Features
-
-- **Unified API**: All methods share a consistent `fit` / `predict` interface (Scikit-learn style).
-- **Core Bayesian Methods**: Implements canonical algorithms from Variational Inference to Scalable Laplace approximations.
-- **Model Agnostic**: Works with standard `torch.nn.Module` architectures.
-- **Modern Stack**: Built with `uv`, fully typed, and tested with **98% code coverage**.
-
----
-
-## Installation
-
-We recommend using a virtual environment.
-
-### For Users (pip)
-```bash
-pip install bensemble
-```
-
-### For Developers (uv)
-We use [uv](https://github.com/astral-sh/uv) for lightning-fast dependency management.
-
-```bash
-# 1. Install uv
-pip install uv
-
-# 2. Create virtual environment
-uv venv
-source .venv/bin/activate  # or .venv\Scripts\activate on Windows
-
-# 3. Install in editable mode with dev tools
-uv pip install -e ".[dev]"
-```
-
----
-
-##  Quick Start
-
-Here is how to turn a standard PyTorch model into a Bayesian one using **Variational Inference**:
-
-```python
-import torch
-import torch.nn as nn
-from bensemble.methods import VariationalEnsemble
-
-# 1. Define your standard PyTorch model
-model = nn.Sequential(
-    nn.Linear(10, 50),
-    nn.ReLU(),
-    nn.Linear(50, 1)
-)
-
-# 2. Wrap it with Bensemble
-# auto_convert=True automatically replaces Linear layers with BayesianLinear
-ensemble = VariationalEnsemble(model, auto_convert=True)
-
-# 3. Train (Fit)
-history = ensemble.fit(train_loader, epochs=50)
-
-# 4. Predict with Uncertainty
-# Returns mean prediction and standard deviation (uncertainty)
-X_test = torch.randn(5, 10)
-mean, std = ensemble.predict(X_test, n_samples=100)
-
-print(f"Prediction: {mean[0].item():.4f} ± {std[0].item():.4f}")
-```
-
----
-
-##  Algorithms & Demos
-
-We have implemented four distinct approaches. Check out the interactive demos for each:
-
-| Method | Description | Demo |
-| :--- | :--- | :--- |
-| **Variational Inference** | Uses "Bayes By Backprop" with Local Reparameterization Trick. | [Open Notebook](https://github.com/intsystems/bensemble/blob/master/notebooks/pvi_demo.ipynb) |
-| **Laplace Approximation** | Fits a Gaussian around the MAP estimate using Kronecker-Factored Curvature (K-FAC). | [Open Notebook](https://github.com/intsystems/bensemble/blob/master/notebooks/laplace_demo.ipynb) |
-| **Variational Rényi** | Generalization of VI minimizing $\alpha$-divergence (Rényi). | [Open Notebook](https://github.com/intsystems/bensemble/blob/master/notebooks/variatinal_renyi_demo.ipynb) |
-| **Probabilistic Backprop** | Propagates moments through the network using Assumed Density Filtering (ADF). | [Open Notebook](https://github.com/intsystems/bensemble/blob/master/notebooks/pbp_probabilistic_backpropagation_test.ipynb) |
-
----
-
-##  Development & Testing
-
-The library is covered by a comprehensive test suite to ensure reliability.
-
-### Run Tests
-```bash
-pytest tests/
-```
-
-### Linting
-We use `ruff` to keep code clean:
-```bash
-ruff check .
-ruff format .
-```
-
----
-
-##  Authors
-
-Developed by:
-* **Fedor Sobolevsky**
-<<<<<<< HEAD
-* **Muhammadsharif Nabiev**
-=======
-* **Muhamadsharif Nabiev**
->>>>>>> 4d93d1f2
-* **Dmitrii Vasilenko**
-* **Vadim Kasyuk**
-
----
-
-##  License
-
-
-This project is licensed under the MIT License - see the [LICENSE](LICENSE) file for details.
-
+# 😎 Bensemble: Bayesian Multimodeling Project
+
+[![Python](https://img.shields.io/badge/python-3.10%20%7C%203.11-blue.svg)](https://www.python.org/)
+[![License](https://img.shields.io/badge/license-MIT-green.svg)](LICENSE)
+[![Coverage](https://img.shields.io/badge/coverage-98%25-brightgreen.svg)](tests/)
+[![Documentation](https://img.shields.io/badge/docs-online-blue)](https://intsystems.github.io/bensemble/)
+
+**Bensemble** is a comprehensive comparative study and a production-ready library for Bayesian Deep Learning. It integrates state-of-the-art methods for neural network ensembling and uncertainty quantification under a unified PyTorch interface.
+
+---
+
+##  Key Resources
+
+| Resource | Description |
+| :--- | :--- |
+| 📘 **[Documentation](https://intsystems.github.io/bensemble/)** | Full API reference and user guides. |
+| 📝 **[Tech Report](https://github.com/intsystems/bensemble/blob/master/paper/techreport_draft/bensemble_tech_report.pdf)** | In-depth technical details and theoretical background. |
+| ✍️ **[Blog Post](https://mikhmed-nabiev.github.io/bayesian-multimodelling.html)** | Summary of the project and motivation. |
+| 📊 **[Benchmarks](https://github.com/intsystems/bensemble/blob/master/notebooks/benchmark.ipynb)** | Comparison of methods on standard datasets. |
+
+---
+
+## Features
+
+- **Unified API**: All methods share a consistent `fit` / `predict` interface (Scikit-learn style).
+- **Core Bayesian Methods**: Implements canonical algorithms from Variational Inference to Scalable Laplace approximations.
+- **Model Agnostic**: Works with standard `torch.nn.Module` architectures.
+- **Modern Stack**: Built with `uv`, fully typed, and tested with **98% code coverage**.
+
+---
+
+## Installation
+
+We recommend using a virtual environment.
+
+### For Users (pip)
+```bash
+pip install bensemble
+```
+
+### For Developers (uv)
+We use [uv](https://github.com/astral-sh/uv) for lightning-fast dependency management.
+
+```bash
+# 1. Install uv
+pip install uv
+
+# 2. Create virtual environment
+uv venv
+source .venv/bin/activate  # or .venv\Scripts\activate on Windows
+
+# 3. Install in editable mode with dev tools
+uv pip install -e ".[dev]"
+```
+
+---
+
+##  Quick Start
+
+Here is how to turn a standard PyTorch model into a Bayesian one using **Variational Inference**:
+
+```python
+import torch
+import torch.nn as nn
+from bensemble.methods import VariationalEnsemble
+
+# 1. Define your standard PyTorch model
+model = nn.Sequential(
+    nn.Linear(10, 50),
+    nn.ReLU(),
+    nn.Linear(50, 1)
+)
+
+# 2. Wrap it with Bensemble
+# auto_convert=True automatically replaces Linear layers with BayesianLinear
+ensemble = VariationalEnsemble(model, auto_convert=True)
+
+# 3. Train (Fit)
+history = ensemble.fit(train_loader, epochs=50)
+
+# 4. Predict with Uncertainty
+# Returns mean prediction and standard deviation (uncertainty)
+X_test = torch.randn(5, 10)
+mean, std = ensemble.predict(X_test, n_samples=100)
+
+print(f"Prediction: {mean[0].item():.4f} ± {std[0].item():.4f}")
+```
+
+---
+
+##  Algorithms & Demos
+
+We have implemented four distinct approaches. Check out the interactive demos for each:
+
+| Method | Description | Demo |
+| :--- | :--- | :--- |
+| **Variational Inference** | Uses "Bayes By Backprop" with Local Reparameterization Trick. | [Open Notebook](https://github.com/intsystems/bensemble/blob/master/notebooks/pvi_demo.ipynb) |
+| **Laplace Approximation** | Fits a Gaussian around the MAP estimate using Kronecker-Factored Curvature (K-FAC). | [Open Notebook](https://github.com/intsystems/bensemble/blob/master/notebooks/laplace_demo.ipynb) |
+| **Variational Rényi** | Generalization of VI minimizing $\alpha$-divergence (Rényi). | [Open Notebook](https://github.com/intsystems/bensemble/blob/master/notebooks/variatinal_renyi_demo.ipynb) |
+| **Probabilistic Backprop** | Propagates moments through the network using Assumed Density Filtering (ADF). | [Open Notebook](https://github.com/intsystems/bensemble/blob/master/notebooks/pbp_probabilistic_backpropagation_test.ipynb) |
+
+---
+
+##  Development & Testing
+
+The library is covered by a comprehensive test suite to ensure reliability.
+
+### Run Tests
+```bash
+pytest tests/
+```
+
+### Linting
+We use `ruff` to keep code clean:
+```bash
+ruff check .
+ruff format .
+```
+
+---
+
+##  Authors
+
+Developed by:
+* **Fedor Sobolevsky**
+* **Muhamadsharif Nabiev**
+* **Dmitrii Vasilenko**
+* **Vadim Kasyuk**
+
+---
+
+##  License
+
+
+This project is licensed under the MIT License - see the [LICENSE](LICENSE) file for details.
+